## v4.1.0
<<<<<<< HEAD
### Unreleased
=======
### 2023-05-02
>>>>>>> 6f5a3949

This minor version updates adds functionality to generate UMM-Var records from
the variables contained in a VarInfo instance.

This version also a minor bug fix in the VariableFromNetCDF4 class where
attributes with a value of 1.0 were being returned with a value of True.

UMM-Var attributes currently mapped from metadata attributes:

* Name (required)
* LongName (required)
* Definition (required)
* MetadataSpecification (required) - currently v1.8.2.
* StandardName
* DataType
* Dimensions (see below for more information)
* Units
* FillValues
* Scale
* Offset
* ValidRanges

Dimension types currently supported are `TIME_DIMENSION`, `LATITUDE_DIMENSION`,
`LONGITUDE_TIME` and `OTHER`. Future improvements to sds-varinfo will add
heuristics to identify depth dimensions. In addition, the size of each
dimension can currently only be determined for VariableFromNetCDF4 instances.
Variables parsed from DMR files do not currently contain the required
information for dimension size, and are set to a size of "Varies".

Additional functionality will be required for VariableType and VariableSubType.

In support of UMM-Var JSON output, functionality has also been added to export
either a single record or a list of records to JSON files on-disk. These
functions are `export_umm_var_to_json` and `export_all_umm_var_to_json`,
respectively.

## v4.0.0
### 2023-03-28

This major version update does the following:
* Consolidates all variable objects in the VarInfo family of classes into a
  single dictionary. This will allow for variables to be identified as more
  than simply a metadata variable for a variable with coordinates.
* Converts the class attribute `VarInfoBase.variables_with_coordinates`
  into a function that retrieve the same variables.
* Removes the `logger` positional argument to the VarInfo classes, as this
  logger has never been used.

## v3.1.0
### 2023-03-07

This minor version update adds `VarInfoBase.group_variables_by_dimensions` and
`VarInfoBase.group_variables_by_horizontal_dimensions`, which enable a user to
determine which variables share common dimensions. The
`VarInfoBase.get_all_variables` method has also been added, which will return
all variables, regardless of if they are considered science or metadata.

## v3.0.0
### 2022-10-05

This major version update changes `sds-varinfo` to use JSON for the
configuration file format in place of YAML. Clients can convert their YAML
configuration files to JSON using the following snippet:

```Python
import json
import yaml

with open('path/to/config.yml', 'r', encoding='utf-8') as file_handler:
    config_content = yaml.load(file_handler, Loader=yaml.FullLoader)

with open('path/to/config.json', 'w', encoding='utf-8') as file_handler:
    json.dump(config_content, file_handler, indent=2)
```

This version also removes redundant `Applicability` section for GEDI L2
variables from the sample configuration file.

## v2.2.0
### 2022-09-12

This minor version update adds the `VarInfoBase.get_variables_with_dimensions`
method to allow a client to retrieve all variables that have a specified set of
dimensions. This will return both variables that only have the listed
dimensions and variables for which the list of dimensions is a subset of all
the variable dimensions.

## v2.1.0
### 2022-08-31

This minor version updates the `VarInfoFromDmr` and `VarInfoFromNetCDF4`
classes to optionally accept a collection short name via the new `short_name`
keyword argument. If this is supplied, it will be used as the identifier for
the collection associated with the granule metadata being parsed. If
`short_name` is not supplied, the `VarInfo` classes will scan the granule for
known metadata attributes that contain the collection short name, as before.
This new `short_name` argument allows for clients to specify the collection
short name in cases where it is not listed in the metadata of a granule, which
is particularly useful if there are metadata overrides or supplements required
for granules within that collection.

## v2.0.0
### 2022-08-04

This major version updates both the `VariableBase` and `VarInfoBase` classes
to allow the retrieval of projected horizontal spatial dimensions. The
`VarInfoBase.get_spatial_dimensions` method now retrieves both geographic and
projected horizontal spatial dimensions, instead of just geographic dimensions.
Two new methods have been added to the class:
`VarInfoBase.get_geographic_spatial_dimensions`, which replaces the old
functionality of `VarInfoBase.get_spatial_dimensions` to retrieve only
geographic dimensions. `VarInfoBase.get_projected_spatial_dimensions` will
retrieve only projected horizontal spatial dimensions.

The `VariableBase.is_projected_x_or_y` method has been added in support of this
functionality.

## v1.2.5
### 2022-05-19

This patch version updates the `Variable.is_temporal` method such that it can
handle variables without a `units` metadata attribute. In these instances, the
variable will be determined to not be temporal.

## v1.2.4
### 2022-04-05

This patch version updates the `ipython` development dependency to mitigate
a security vulnerability identified with `ipython~=7.21.0`.

## v1.2.3
### 2022-02-07

This patch version updates the `numpy` dependency within `sds-varinfo` to help
mitigate security vulnerabilities from `numpy` versions in downstream services.

## v1.2.2
### 2021-12-10

The `VariableBase` and child classes have been updated such that all metadata
attributes can be augmented by overrides and supplements, not just those that
contain CF-Convention references. In addition the configuration file can now be
used to set values for metadata attributes not present in the original granule
metadata.

## v1.2.1
### 2021-12-01

The `VarInfoFromDmr._set_global_attributes` class method has been updated to
correctly handle `Attribute` XML elements with a DAP4 type: `Container`.

## v1.2.0
### 2021-11-18

The `VariableBase` class has been updated to include an `is_temporal` method.
This will  return a boolean value indicating whether the variable has a `units`
metadata attribute conforming to the format outlined in the CF-Conventions
(section 4.4). A convenience method `Variable.get_attribute_value` has been
added This will allow an end-user to retrieve the value of a metadata
attribute, while specifying a default value. Lastly, the
`VarInfoBase.get_temporal_dimensions` method has been added, which retrieves a
set of required `Variables` for which `Variable.is_temporal()` is true, based
on a set of requested variables.

## v1.1.0
### 2021-09-03

The `VariableBase` class has been updated to retrieve all metadata attributes,
rather than only named attributes. In addition the retrieval of CF-Convention
references from metadata attributes has been consolidated into a `references`
class attribute. This causes a minor change to clients attempting to access
coordinate variable references: `variable.reference.get('coordinates')`. The
`VariableBase.dimensions` attribute remains in place, and will still be
combined with other variable references when using the `get_references` class
method.

## v1.0.1
### 2021-08-20

The `VarInfoBase.get_required_variables` and
`VarInfoBase.get_required_dimensions` methods have been updated to filter out
any variable references that point to non-existent variables. This might occur
when a variable has a dimension only present to denote array size. For example,
a CF-Convention `bounds` reference variable, such as `lat_bnds`. In these
cases, the variable will have an additional dimension without a corresponding
variable. The amended class methods continue to return references to all
variables that are both listed via variable metadata and present in the
granule.

## v1.0.0
### 2021-07-07

New `VarInfoFromNetCDF4` and `VariableFromNetCDF4` classes have been added to
`sds-varinfo` so that a raw NetCDF-4 file can be parsed to provide the same
level of granule information as from a `.dmr` file.

Additionally, the `CFConfig` class has been updated to not require a
configuration file, resulting in an instance of the class with no CF-Convention
overrides or supplements.

## v0.2.1
### 2021-06-18

The `VarInfoFromDmr` class has been updated to make it compatible with `.dmr`
files that place global variables in a container `Attribute` element with a
name of "HDF5_GLOBAL". This is preferentially selected as the root element for
global attribute extraction, falling back on the main `Dataset` element if it
is not present.

## v0.2.0
### 2021-06-15

The `VariableBase` class now has additional methods: `get_range`,
`get_valid_min` and `get_valid_max` that will try to retrieve range-based
metadata based on the `valid_range`, `valid_min` and `valid_max` attributes.
The `VariableBase` class also has heuristic based methods to determine if the
variable is latitudinal or longitudinal, based on the value of the `units`
metadata attribute.

Metadata attributes within a `.dmr` with multiple values will now return a list
of values of all child element.

Finally, the `VarInfoBase` class has two new utility methods:
`get_required_dimensions` and `get_spatial_dimensions`, which retrieve sets of
dimensions for an input set of variables within a granule.

## v0.1.1
### 2021-05-13

The `VariableBase.dimensions` class attribute is now a list, rather than a set,
to enable retrieval of dimensions in the order they are stored in sources such
as a `.dmr` file. The `VarInfoBase.get_variable` utility method has been added
to enable retrieval of any variable using a fully qualified path. Finally, the
`CFConfig` class has been updated to avoid the requirement of several
fields within the configuration file schema. This ensures that if these options
are not relevant for a service, they do not have to be included in that version
of the configuration file.

## v0.1.0
### 2021-04-02

The `VarInfo` and `Variable` classes have been reimplemented as abstract base
classes. This will allow for common functionality to be inherited by child
classes, while those child classes can parse information from different input
representations of a granule. `sds-varinfo` currently only supports `.dmr`
file representations, as retrieved from OPeNDAP. The `VarInfo` class is now
imported as `VarInfoFromDmr` and the `Variable` class is imported as
`VariableFromDmr`. In addition the `VarInfoFromDmr` will now only parse a local
`.dmr` file, assuming it to have already been retrieved from OPeNDAP.

## v0.0.1
### 2021-03-11

This version of the `sds-varinfo` package captures the initial functionality
already present in the Variable Subsetter Harmony service.<|MERGE_RESOLUTION|>--- conflicted
+++ resolved
@@ -1,9 +1,5 @@
 ## v4.1.0
-<<<<<<< HEAD
-### Unreleased
-=======
 ### 2023-05-02
->>>>>>> 6f5a3949
 
 This minor version updates adds functionality to generate UMM-Var records from
 the variables contained in a VarInfo instance.
